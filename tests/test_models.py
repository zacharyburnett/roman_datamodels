import pytest

from jsonschema import ValidationError
import asdf
import numpy as np

from roman_datamodels import datamodels
from roman_datamodels import stnode
# from roman_datamodels import table_definitions
from roman_datamodels.extensions import DATAMODEL_EXTENSIONS

from roman_datamodels.testing import utils


EXPECTED_COMMON_REFERENCE = \
    {'$ref': 'ref_common-1.0.0'}

# Helper class to iterate over model subclasses


def iter_subclasses(model_class, include_base_model=True):
    if include_base_model:
        yield model_class
    for sub_class in model_class.__subclasses__():
        yield from iter_subclasses(sub_class)


def test_model_schemas():
    dmodels = datamodels.model_registry.keys()
    for model in dmodels:
        schema_uri = next(t for t in DATAMODEL_EXTENSIONS[0].tags
                          if t._tag_uri == model._tag)._schema_uri
        asdf.schema.load_schema(schema_uri)

# Testing core schema


def test_core_schema(tmp_path):
    # Set temporary asdf file
    file_path = tmp_path / "test.asdf"

    wfi_image = utils.mk_level2_image(arrays=(10, 10))
    with asdf.AsdfFile() as af:
        af.tree = {'roman': wfi_image}
        with pytest.raises(ValidationError):
            af.tree['roman'].meta.telescope = 'NOTROMAN'
        af.tree['roman'].meta['telescope'] = 'NOTROMAN'
        with pytest.raises(ValidationError):
            af.write_to(file_path)
        af.tree['roman'].meta.telescope = 'ROMAN'
        af.write_to(file_path)
    # Now mangle the file
    with open(file_path, 'rb') as fp:
        fcontents = fp.read()
    romanloc = fcontents.find(bytes('ROMAN', 'utf-8'))
    newcontents = fcontents[:romanloc] + \
        bytes('X', 'utf-8') + fcontents[romanloc + 1:]
    with open(file_path, 'wb') as fp:
        fp.write(newcontents)
    with pytest.raises(ValidationError):
        with datamodels.open(file_path) as model:
            pass
    asdf.get_config().validate_on_read = False
    with datamodels.open(file_path) as model:
        assert model.meta.telescope == 'XOMAN'
    asdf.get_config().validate_on_read = True


# Testing all reference file schemas
def test_reference_file_model_base(tmp_path):
    # Set temporary asdf file

    # Get all reference file classes
    tags = [t for t in DATAMODEL_EXTENSIONS[0].tags if "/reference_files/" in t._tag_uri]
    for tag in tags:
        schema = asdf.schema.load_schema(tag._schema_uri)
        # Check that schema references common reference schema
        allofs = schema['properties']['meta']['allOf']
        found_common = False
        for item in allofs:
            if item == EXPECTED_COMMON_REFERENCE:
                found_common = True
        if not found_common:
            raise ValueError("Reference schema does not include ref_common")


def test_opening_flat_ref(tmp_path):
    # First make test reference file
    file_path = tmp_path / 'testflat.asdf'
    utils.mk_flat_file(file_path)
    flat = datamodels.open(file_path)
    assert flat.meta.instrument.optical_element == 'F158'
    assert isinstance(flat, datamodels.FlatRefModel)


# FlatModel tests
def test_flat_model(tmp_path):
    # Set temporary asdf file
    file_path = tmp_path / "test.asdf"

    meta = {}
    utils.add_ref_common(meta)
    meta['reftype'] = "FLAT"
    flatref = stnode.FlatRef()
    flatref['meta'] = meta
    flatref.meta.instrument['optical_element'] = 'F062'
    shape = (4096, 4096)
    flatref['data'] = np.zeros(shape, dtype=np.float32)
    flatref['dq'] = np.zeros(shape, dtype=np.uint32)
    flatref['err'] = np.zeros(shape, dtype=np.float32)

    # Testing flat file asdf file
    with asdf.AsdfFile(meta) as af:
        af.tree = {'roman': flatref}
        af.write_to(file_path)

        # Test that asdf file opens properly
        with datamodels.open(file_path) as model:
            with pytest.warns(None):
                model.validate()

            # Confirm that asdf file is opened as flat file model
            assert isinstance(model, datamodels.FlatRefModel)

# not sure what the following is supposed to ensure PG

# def test_meta_date_management(tmp_path):
#     model = datamodels.RomanDataModel({
#         "meta": {
#             "date": Time("2000-01-01T00:00:00.000"),
#             "instrument": {"name": "WFI", "detector": "WFI01", "optical_element": "F062"},
#             "telescope": "ROMAN",
#         }
#     })
#     assert model.meta.date == Time("2000-01-01T00:00:00.000")
#     model.save(str(tmp_path/"test.asdf"))
#     assert abs((Time.now() - model.meta.date).value) < 1.0

#     model = datamodels.RomanDataModel()
#     assert abs((Time.now() - model.meta.date).value) < 1.0


# Dark Current tests
def test_make_dark():
    dark = utils.mk_dark(shape=(3, 20, 20))
    assert dark.meta.reftype == 'DARK'
    assert dark.data.dtype == np.float32
    assert dark.dq.dtype == np.uint32
    assert dark.dq.shape == (20, 20)
    assert dark.err.dtype == np.float32

    # Test validation
    dark_model = datamodels.DarkRefModel(dark)
    assert dark_model.validate() is None


def test_opening_dark_ref(tmp_path):
    # First make test reference file
    file_path = tmp_path / 'testdark.asdf'
    utils.mk_dark(filepath=file_path)
    dark = datamodels.open(file_path)
    assert dark.meta.instrument.optical_element == 'F158'
    assert isinstance(dark, datamodels.DarkRefModel)

# Gain tests


def test_make_gain():
    gain = utils.mk_gain(shape=(20, 20))
    assert gain.meta.reftype == 'GAIN'
    assert gain.data.dtype == np.float32

    # Test validation
    gain_model = datamodels.RampModel(gain)
    assert gain_model.validate() is None


def test_opening_gain_ref(tmp_path):
    # First make test reference file
    file_path = tmp_path / 'testgain.asdf'
    utils.mk_gain(filepath=file_path)
    gain = datamodels.open(file_path)
    assert gain.meta.instrument.optical_element == 'F158'
    assert isinstance(gain, datamodels.GainRefModel)


# Mask tests
def test_make_mask():
    mask = utils.mk_mask(shape=(20, 20))
    assert mask.meta.reftype == 'MASK'
    assert mask.dq.dtype == np.uint32

    # Test validation
    mask_model = datamodels.RampModel(mask)
    assert mask_model.validate() is None


def test_opening_mask_ref(tmp_path):
    # First make test reference file
    file_path = tmp_path / 'testmask.asdf'
    utils.mk_mask(filepath=file_path)
    mask = datamodels.open(file_path)
    assert mask.meta.instrument.optical_element == 'F158'
    assert isinstance(mask, datamodels.MaskRefModel)


# Read Noise tests
def test_make_readnoise():
    readnoise = utils.mk_readnoise(shape=(20, 20))
    assert readnoise.meta.reftype == 'READNOISE'
    assert readnoise.data.dtype == np.float32

    # Test validation
    readnoise_model = datamodels.RampModel(readnoise)
    assert readnoise_model.validate() is None


def test_opening_readnoise_ref(tmp_path):
    # First make test reference file
    file_path = tmp_path / 'testreadnoise.asdf'
    utils.mk_readnoise(filepath=file_path)
    readnoise = datamodels.open(file_path)
    assert readnoise.meta.instrument.optical_element == 'F158'
    assert isinstance(readnoise, datamodels.ReadnoiseRefModel)


def test_add_model_attribute(tmp_path):
    # First make test reference file
    file_path = tmp_path / 'testreadnoise.asdf'
    utils.mk_readnoise(filepath=file_path)
    readnoise = datamodels.open(file_path)
    readnoise['new_attribute'] = 77
    assert readnoise.new_attribute == 77
    with pytest.raises(ValueError):
        readnoise['_underscore'] = 'bad'
<<<<<<< HEAD


def test_open_with_model_class(tmp_path):
    # First make test reference file
    file_path = tmp_path / 'testreadnoise.asdf'
    utils.mk_readnoise(filepath=file_path)
    rnmod = datamodels.ReadnoiseRefModel(file_path)
    assert rnmod.meta.reftype == "READNOISE"
    assert rnmod.data.shape == (4096, 4224)
    with pytest.raises(ValueError):
        wrongmod = datamodels.RampModel(file_path)
=======
    file_path2 = tmp_path / 'testreadnoise2.asdf'
    readnoise.save(file_path2)
    readnoise2 = datamodels.open(file_path2)
    assert readnoise2.new_attribute == 77
    readnoise2.new_attribute = 88
    assert readnoise2.new_attribute == 88
    with pytest.raises(ValidationError):
        readnoise['data'] = 'bad_data_value'
>>>>>>> 964a580c
<|MERGE_RESOLUTION|>--- conflicted
+++ resolved
@@ -233,19 +233,6 @@
     assert readnoise.new_attribute == 77
     with pytest.raises(ValueError):
         readnoise['_underscore'] = 'bad'
-<<<<<<< HEAD
-
-
-def test_open_with_model_class(tmp_path):
-    # First make test reference file
-    file_path = tmp_path / 'testreadnoise.asdf'
-    utils.mk_readnoise(filepath=file_path)
-    rnmod = datamodels.ReadnoiseRefModel(file_path)
-    assert rnmod.meta.reftype == "READNOISE"
-    assert rnmod.data.shape == (4096, 4224)
-    with pytest.raises(ValueError):
-        wrongmod = datamodels.RampModel(file_path)
-=======
     file_path2 = tmp_path / 'testreadnoise2.asdf'
     readnoise.save(file_path2)
     readnoise2 = datamodels.open(file_path2)
@@ -254,4 +241,14 @@
     assert readnoise2.new_attribute == 88
     with pytest.raises(ValidationError):
         readnoise['data'] = 'bad_data_value'
->>>>>>> 964a580c
+
+
+def test_open_with_model_class(tmp_path):
+    # First make test reference file
+    file_path = tmp_path / 'testreadnoise.asdf'
+    utils.mk_readnoise(filepath=file_path)
+    rnmod = datamodels.ReadnoiseRefModel(file_path)
+    assert rnmod.meta.reftype == "READNOISE"
+    assert rnmod.data.shape == (4096, 4224)
+    with pytest.raises(ValueError):
+        datamodels.RampModel(file_path)