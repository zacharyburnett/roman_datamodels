import asdf
import astropy.time as time
import numpy as np

from .. import stnode
# from .. import table_definitions

NONUM = -999999
NOSTR = "dummy value"


def mk_exposure():
    exp = stnode.Exposure()
    exp['id'] = NONUM
    exp['type'] = 'WFI_IMAGE'
    exp['start_time'] = time.Time(
        '2020-01-01T00:00:00.0', format='isot', scale='utc')
    exp['mid_time'] = time.Time(
        '2020-01-01T00:00:00.0', format='isot', scale='utc')
    exp['end_time'] = time.Time(
        '2020-01-01T00:00:00.0', format='isot', scale='utc')
    exp['start_time_mjd'] = NONUM
    exp['mid_time_mjd'] = NONUM
    exp['end_time_mjd'] = NONUM
    exp['start_time_tdb'] = NONUM
    exp['mid_time_tdb'] = NONUM
    exp['end_time_tdb'] = NONUM
    exp['start_time_eng'] = NOSTR
    exp['ngroups'] = NONUM
    exp['nframes'] = NONUM
    exp['data_problem'] = False
    exp['sca_number'] = NONUM
    exp['gain_factor'] = NONUM
    exp['integration_time'] = NONUM
    exp['elapsed_exposure_time'] = NONUM
    exp['nints'] = NONUM
    exp['integration_start'] = NONUM
    exp['integration_end'] = NONUM
    exp['frame_divisor'] = NONUM
    exp['groupgap'] = NONUM
    exp['nsamples'] = NONUM
    exp['sample_time'] = NONUM
    exp['frame_time'] = NONUM
    exp['group_time'] = NONUM
    exp['exposure_time'] = NONUM
    exp['effective_exposure_time'] = NONUM
    exp['duration'] = NONUM
    exp['nresets_at_start'] = NONUM
    exp['datamode'] = NONUM
    return exp


def mk_wfi_mode():
    mode = stnode.WfiMode()
    mode['name'] = 'WFI'
    mode['detector'] = 'WFI01'
    mode['optical_element'] = 'F062'
    return mode


def mk_program():
    prog = stnode.Program()
    prog['title'] = NOSTR
    prog['pi_name'] = NOSTR
    prog['category'] = NOSTR
    prog['subcategory'] = NOSTR
    prog['science_category'] = NOSTR
    prog['continuation_id'] = NONUM
    return prog


def mk_observation():
    obs = stnode.Observation()
    obs['start_time'] = time.Time(
        '2020-01-01T00:00:00.0', format='isot', scale='utc')
    obs['end_time'] = time.Time(
        '2020-01-01T00:00:00.0', format='isot', scale='utc')
    obs['obs_id'] = NOSTR
    obs['visit_id'] = NOSTR
    obs['program'] = NONUM
    obs['execution_plan'] = NONUM
    obs['pass'] = NONUM
    obs['segment'] = NONUM
    obs['observation'] = NONUM
    obs['visit'] = NONUM
    obs['visit_file_group'] = NONUM
    obs['visit_file_sequence'] = NONUM
    obs['visit_file_activity'] = NOSTR
    obs['exposure'] = NONUM
    obs['activity_id'] = NOSTR
    obs['template'] = NOSTR
    obs['observation_label'] = NOSTR
    obs['ma_table_name'] = NOSTR
    obs['survey'] = 'N/A'
    return obs


def mk_ephemeris():
    ephem = stnode.Ephemeris()
    ephem['earth_angle'] = NONUM
    ephem['moon_angle'] = NONUM
    ephem['ephemeris_reference_frame'] = NOSTR
    ephem['sun_angle'] = NONUM
    ephem['type'] = 'DEFINITIVE'
    ephem['time'] = NONUM
    ephem['spatial_x'] = NONUM
    ephem['spatial_y'] = NONUM
    ephem['spatial_z'] = NONUM
    ephem['velocity_x'] = NONUM
    ephem['velocity_y'] = NONUM
    ephem['velocity_z'] = NONUM
    return ephem


def mk_visit():
    visit = stnode.Visit()
    visit['engineering_quality'] = 'OK'  # qqqq
    visit['pointing_engdb_quality'] = 'CALCULATED'  # qqqq
    visit['type'] = NOSTR
    visit['start_time'] = time.Time(
        '2020-01-01T00:00:00.0', format='isot', scale='utc')
    visit['end_time'] = time.Time(
        '2020-01-01T00:00:00.0', format='isot', scale='utc')
    visit['status'] = NOSTR
    visit['total_exposures'] = NONUM
    visit['internal_target'] = False
    visit['target_of_opportunity'] = False
    return visit


def mk_photometry():
    phot = stnode.Photometry()
    phot['conversion_megajanskys'] = NONUM
    phot['conversion_microjanskys'] = NONUM
    phot['pixelarea_steradians'] = NONUM
    phot['pixelarea_arcsecsq'] = NONUM
    return phot


def mk_coordinates():
    coord = stnode.Coordinates()
    coord['reference_frame'] = 'ICRS'
    return coord


def mk_aperture():
    aper = stnode.Aperture()
    aper['name'] = NOSTR
    aper['pss_name'] = NOSTR
    aper['position_angle'] = 30.
    return aper


def mk_pointing():
    point = stnode.Pointing()
    point['ra_v1'] = NONUM
    point['dec_v1'] = NONUM
    point['pa_v3'] = NONUM
    return point


def mk_target():
    targ = stnode.Target()
    targ['proposer_name'] = NOSTR
    targ['catalog_name'] = NOSTR
    targ['type'] = 'FIXED'
    targ['ra'] = NONUM
    targ['dec'] = NONUM
    targ['ra_uncertainty'] = NONUM
    targ['dec_uncertainty'] = NONUM
    targ['proper_motion_ra'] = NONUM
    targ['proper_motion_dec'] = NONUM
    targ['proper_motion_epoch'] = NOSTR
    targ['proposer_ra'] = NONUM
    targ['proposer_dec'] = NONUM
    targ['source_type_apt'] = 'POINT'
    targ['source_type'] = 'POINT'
    return targ


def mk_velocity_aberration():
    vab = stnode.VelocityAberration()
    vab['ra_offset'] = NONUM
    vab['dec_offset'] = NONUM
    vab['scale_factor'] = NONUM
    return vab


def mk_wcsinfo():
    wcsi = stnode.Wcsinfo()
    wcsi['v2_ref'] = NONUM
    wcsi['v3_ref'] = NONUM
    wcsi['vparity'] = NONUM
    wcsi['v3yangle'] = NONUM
    wcsi['ra_ref'] = NONUM
    wcsi['dec_ref'] = NONUM
    wcsi['roll_ref'] = NONUM
    wcsi['s_region'] = NOSTR
    return wcsi


def mk_cal_step():
    calstep = stnode.CalStep()
    calstep['flat_field'] = 'INCOMPLETE'
    calstep['dq_init'] = 'INCOMPLETE'
    return calstep


def mk_guide():
    guide = stnode.Guidestar()
    guide['gw_start_time'] = time.Time(
        '2020-01-01T00:00:00.0', format='isot', scale='utc')
    guide['gw_stop_time'] = time.Time(
        '2020-01-01T00:00:00.0', format='isot', scale='utc')
    guide['gw_id'] = NOSTR
    guide['gs_ra'] = NONUM
    guide['gs_dec'] = NONUM
    guide['gs_ura'] = NONUM
    guide['gs_udec'] = NONUM
    guide['gs_mag'] = NONUM
    guide['gs_umag'] = NONUM
    guide['gw_pcs_mode'] = NOSTR
    guide['gw_function_start_time'] = time.Time(
        '2020-01-01T00:00:00.0', format='isot', scale='utc')
    guide['gw_function_end_time'] = time.Time(
        '2020-01-01T00:00:00.0', format='isot', scale='utc')
    guide['data_start'] = NONUM
    guide['data_end'] = NONUM
    guide['gw_acq_exec_stat'] = NOSTR
    guide['gs_ctd_x'] = NONUM
    guide['gs_ctd_y'] = NONUM
    guide['gs_ctd_ux'] = NONUM
    guide['gs_ctd_uy'] = NONUM
    guide['gs_epoch'] = NOSTR
    guide['gs_mura'] = NONUM
    guide['gs_mudec'] = NONUM
    guide['gs_para'] = NONUM
    guide['gw_window_xstart'] = NONUM
    guide['gw_window_ystart'] = NONUM
    guide['gw_window_xsize'] = NONUM
    guide['gw_window_ysize'] = NONUM
    return guide


def mk_basic_meta():
    meta = {}
    meta['calibration_software_version'] = '9.9.9'
    meta['crds_software_version'] = '8.8.8'
    meta['crds_context_used'] = '222'
    meta['sdf_software_version'] = '7.7.7'
    meta['filename'] = NOSTR
    meta['file_date'] = time.Time(
        '2020-01-01T00:00:00.0', format='isot', scale='utc')
    meta['model_type'] = NOSTR
    meta['origin'] = 'STSCI'
    meta['prd_software_version'] = '8.8.8'
    meta['telescope'] = 'ROMAN'
    return meta


def mk_common_meta():
    meta = mk_basic_meta()
    meta['aperture'] = mk_aperture()
    meta['cal_step'] = mk_cal_step()
    meta['coordinates'] = mk_coordinates()
    meta['ephemeris'] = mk_ephemeris()
    meta['exposure'] = mk_exposure()
    meta['guidestar'] = mk_guide()
    meta['instrument'] = mk_wfi_mode()
    meta['observation'] = mk_observation()
    meta['photometry'] = mk_photometry()
    meta['pointing'] = mk_pointing()
    meta['program'] = mk_program()
    meta['target'] = mk_target()
    meta['velocity_aberration'] = mk_velocity_aberration()
    meta['visit'] = mk_visit()
    meta['wcsinfo'] = mk_wcsinfo()
    return meta

def mk_level1_science_raw(arrays=True):
    meta = mk_common_meta()
    wfi_science_raw = stnode.WfiScienceRaw()
    wfi_science_raw['meta'] = meta
    if not arrays:
        wfi_science_raw['data'] = None
    else:
        if arrays is True:
            shape = (8, 4096, 4096)
        else:
            shape = arrays
        wfi_science_raw['data'] = np.zeros(shape, dtype=np.uint16)
    return wfi_science_raw


def mk_level2_image(arrays=True):
    meta = mk_common_meta()
    wfi_image = stnode.WfiImage()
    wfi_image['meta'] = meta
    if not arrays:
        wfi_image['data'] = None
        wfi_image['dq'] = None
        wfi_image['err'] = None
        wfi_image['var_poisson'] = None
        wfi_image['var_rnoise'] = None
        wfi_image['var_flat'] = None
        wfi_image['area'] = None
    else:
        if arrays is True:
            shape = (4096, 4096)
        else:
            shape = arrays
        wfi_image['data'] = np.zeros(shape, dtype=np.float32)
        wfi_image['dq'] = np.zeros(shape, dtype=np.uint32)
        wfi_image['err'] = np.zeros(shape, dtype=np.float32)
        wfi_image['var_poisson'] = np.zeros(shape, dtype=np.float32)
        wfi_image['var_rnoise'] = np.zeros(shape, dtype=np.float32)
        wfi_image['var_flat'] = np.zeros(shape, dtype=np.float32)
        wfi_image['area'] = np.zeros(shape, dtype=np.float32)
    return wfi_image


def add_ref_common(meta):
    instrument = {'name': 'WFI', 'detector': 'WFI01',
                  'optical_element': 'F158'}
    meta['telescope'] = 'ROMAN'
    meta['instrument'] = instrument
    meta['origin'] = 'STSCI'
    meta['pedigree'] = 'test pedigree'
    meta['author'] = 'test system'
    meta['description'] = 'blah blah blah'
    meta['useafter'] = time.Time(
        '2020-01-01T00:00:00.0', format='isot', scale='utc')
    meta['reftype'] = ''

def mk_flat_file(outfilepath, shape=(20, 20)):
    meta = {}
    add_ref_common(meta)
    flatref = stnode.FlatRef()
    meta['reftype'] = 'FLAT'
    flatref['meta'] = meta
    flatref['data'] = np.zeros(shape, dtype=np.float32)
    flatref['dq'] = np.zeros(shape, dtype=np.uint32)
    flatref['err'] = np.zeros(shape, dtype=np.float32)
    af = asdf.AsdfFile()
    af.tree = {'roman': flatref}
    af.write_to(outfilepath)

def mk_gain(shape=None, filepath=None):
    meta = {}
    add_ref_common(meta)
    gainref = stnode.GainRef()
    meta['reftype'] = 'GAIN'
    gainref['meta'] = meta

    if shape:
        gainref['data'] = np.zeros(shape, dtype=np.float32)
    else:
        gainref['data'] = np.zeros((4096, 4224), dtype=np.float32)

    if filepath:
        af = asdf.AsdfFile()
        af.tree = {'roman': gainref}
        af.write_to(filepath)
    else:
        return gainref


def mk_mask(shape=True):
    meta = {}
    add_ref_common(meta)
    maskref = stnode.MaskRef()
    meta['reftype'] = 'MASK'
    maskref['meta'] = meta

    if shape:
        maskref['dq'] = np.zeros(shape, dtype=np.uint32)
    else:
        maskref['dq'] = np.zeros((4096, 4096), dtype=np.uint32)

    return maskref

<<<<<<< HEAD
def mk_readnoise(shape=None, filepath=None):
    meta = {}
    add_ref_common(meta)
    readnoiseref = stnode.ReadnoiseRef()
    meta['reftype'] = 'READNOISE'
    readnoiseref['meta'] = meta

    if shape:
        readnoiseref['data'] = np.zeros(shape, dtype=np.float32)
    else:
        readnoiseref['data'] = np.zeros((4096, 4224), dtype=np.float32)

    if filepath:
        af = asdf.AsdfFile()
        af.tree = {'roman': readnoiseref}
        af.write_to(filepath)
    else:
        return readnoiseref

=======
>>>>>>> ed7d85dc
def mk_ramp(arrays=True):
    meta = mk_common_meta()
    ramp = stnode.Ramp()
    ramp['meta'] = meta
    if not arrays:
        ramp['data'] = None
        ramp['pixeldq'] = None
        ramp['groupdq'] = None
        ramp['err'] = None
    else:
        if arrays is True:
            shape = (8, 4096, 4096)
        else:
            shape = arrays
        ramp['data'] = np.full(shape, 1.0, dtype=np.float32)
        ramp['pixeldq'] = np.zeros(shape[1:], dtype=np.uint32)
        ramp['groupdq'] = np.zeros(shape, dtype=np.uint8)
        ramp['err'] = np.zeros(shape[1:], dtype=np.float32)
    return ramp<|MERGE_RESOLUTION|>--- conflicted
+++ resolved
@@ -379,7 +379,7 @@
 
     return maskref
 
-<<<<<<< HEAD
+
 def mk_readnoise(shape=None, filepath=None):
     meta = {}
     add_ref_common(meta)
@@ -399,8 +399,7 @@
     else:
         return readnoiseref
 
-=======
->>>>>>> ed7d85dc
+
 def mk_ramp(arrays=True):
     meta = mk_common_meta()
     ramp = stnode.Ramp()
