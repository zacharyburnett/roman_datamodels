"""
This module contains the utility functions for the datamodels sub-package. Mainly
    the open/factory function for creating datamodels
"""
import warnings

import asdf
import packaging.version

from roman_datamodels import validate

from ._core import MODEL_REGISTRY, DataModel

# .dev is included in the version comparison to allow for correct version
# comparisons with development versions of asdf 3.0
if packaging.version.Version(asdf.__version__) < packaging.version.Version("3.dev"):
    with warnings.catch_warnings():
        warnings.filterwarnings(
            "ignore",
            category=asdf.exceptions.AsdfDeprecationWarning,
            message=r"AsdfInFits has been deprecated.*",
        )
        from asdf.fits_embed import AsdfInFits
else:
    AsdfInFits = None


__all__ = ["rdm_open"]


def rdm_open(init, memmap=False, **kwargs):
    """
    Datamodel open/create function.
        This function opens a Roman datamodel from an asdf file or generates
        the datamodel from an existing one.

    Parameters
    ----------
    init : str, `DataModel`, `asdf.AsdfFile`
        May be any one of the following types:
            - `asdf.AsdfFile` instance
            - string indicating the path to an ASDF file
            - `DataModel` Roman data model instance
    memmap : bool
        Open ASDF file binary data using memmap (default: False)

    Returns
    -------
    `DataModel`
    """
    with validate.nuke_validation():
        file_to_close = None
        # Temp fix to catch JWST args before being passed to asdf open
        if "asn_n_members" in kwargs:
            del kwargs["asn_n_members"]
        if isinstance(init, asdf.AsdfFile):
            asdffile = init
        elif isinstance(init, DataModel):
<<<<<<< HEAD
            if target is None or isinstance(init, target):
                res = init.__class__(init=None)
                init.clone(res, init, deepcopy=False)
                return res
            else:
                raise ValueError("First argument is not an instance of target")
=======
            res = init.__class__(init=None)
            init.clone(res, init, deepcopy=False)
            return res
>>>>>>> 476848b3
        else:
            try:
                kwargs["copy_arrays"] = not memmap
                asdffile = asdf.open(init, **kwargs)
                file_to_close = asdffile
            except ValueError:
                raise TypeError("Open requires a filepath, file-like object, or Roman datamodel")
            if AsdfInFits is not None and isinstance(asdffile, AsdfInFits):
                if file_to_close is not None:
                    file_to_close.close()
                raise TypeError("Roman datamodels does not accept FITS files or objects")
        modeltype = type(asdffile.tree["roman"])
        if modeltype in MODEL_REGISTRY:
            return MODEL_REGISTRY[modeltype](asdffile, **kwargs)
        else:
            return DataModel(asdffile, **kwargs)<|MERGE_RESOLUTION|>--- conflicted
+++ resolved
@@ -56,18 +56,9 @@
         if isinstance(init, asdf.AsdfFile):
             asdffile = init
         elif isinstance(init, DataModel):
-<<<<<<< HEAD
-            if target is None or isinstance(init, target):
-                res = init.__class__(init=None)
-                init.clone(res, init, deepcopy=False)
-                return res
-            else:
-                raise ValueError("First argument is not an instance of target")
-=======
             res = init.__class__(init=None)
             init.clone(res, init, deepcopy=False)
             return res
->>>>>>> 476848b3
         else:
             try:
                 kwargs["copy_arrays"] = not memmap
